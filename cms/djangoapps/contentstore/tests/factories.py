from factory import Factory
from datetime import datetime
<<<<<<< HEAD
import uuid
from time import gmtime
from uuid import uuid4
=======
from uuid import uuid4
from student.models import (User, UserProfile, Registration,
                            CourseEnrollmentAllowed)
from django.contrib.auth.models import Group
>>>>>>> 999ed17e

from django.contrib.auth.models import Group

from xmodule.modulestore import Location
from xmodule.modulestore.django import modulestore
from xmodule.timeparse import stringify_time
from student.models import (User, UserProfile, Registration,
                            CourseEnrollmentAllowed)
from django.contrib.auth.models import Group

class UserProfileFactory(Factory):
    FACTORY_FOR = UserProfile

    user = None
    name = 'Robot Studio'
    courseware = 'course.xml'


class RegistrationFactory(Factory):
    FACTORY_FOR = Registration

    user = None
    activation_key = uuid4().hex


class UserFactory(Factory):
    FACTORY_FOR = User

    username = 'robot'
    email = 'robot@edx.org'
    password = 'test'
    first_name = 'Robot'
    last_name = 'Tester'
    is_staff = False
    is_active = True
    is_superuser = False
    last_login = datetime.now()
    date_joined = datetime.now()


class GroupFactory(Factory):
    FACTORY_FOR = Group

    name = 'test_group'


class CourseEnrollmentAllowedFactory(Factory):
    FACTORY_FOR = CourseEnrollmentAllowed

<<<<<<< HEAD
class CourseFactory(XModuleCourseFactory):
    FACTORY_FOR = Course

    template = 'i4x://edx/templates/course/Empty'
    org = 'MITx'
    number = '999'
    display_name = 'Robot Super Course'

class XModuleItemFactory(Factory):
    """
    Factory for XModule items.
    """

    ABSTRACT_FACTORY = True
    _creation_function = (XMODULE_ITEM_CREATION,)

    @classmethod
    def _create(cls, target_class, *args, **kwargs):
        """
        kwargs must include parent_location, template. Can contain display_name
        target_class is ignored
        """

        DETACHED_CATEGORIES = ['about', 'static_tab', 'course_info']
        
        parent_location = Location(kwargs.get('parent_location'))
        template = Location(kwargs.get('template'))
        display_name = kwargs.get('display_name')

        store = modulestore('direct')

        # This code was based off that in cms/djangoapps/contentstore/views.py
        parent = store.get_item(parent_location)
        dest_location = parent_location._replace(category=template.category, name=uuid4().hex)

        new_item = store.clone_item(template, dest_location)

        # TODO: This needs to be deleted when we have proper storage for static content
        new_item.metadata['data_dir'] = parent.metadata['data_dir']

        # replace the display name with an optional parameter passed in from the caller
        if display_name is not None:
            new_item.metadata['display_name'] = display_name

        store.update_metadata(new_item.location.url(), new_item.own_metadata)

        if new_item.location.category not in DETACHED_CATEGORIES:
            store.update_children(parent_location, parent.definition.get('children', []) + [new_item.location.url()])

        return new_item

class Item:
    pass

class ItemFactory(XModuleItemFactory):
    FACTORY_FOR = Item

    parent_location = 'i4x://MITx/999/course/Robot_Super_Course'
    template = 'i4x://edx/templates/chapter/Empty'
    display_name = 'Section One'

class UserProfileFactory(Factory):
    FACTORY_FOR = UserProfile

    user = None
    name = 'Robot Studio'
    courseware = 'course.xml'

class RegistrationFactory(Factory):
    FACTORY_FOR = Registration

    user = None
    activation_key = uuid.uuid4().hex

class UserFactory(Factory):
    FACTORY_FOR = User

    username = 'robot'
    email = 'robot@edx.org'
    password = 'test'
    first_name = 'Robot'
    last_name = 'Tester'
    is_staff = False
    is_active = True
    is_superuser = False
    last_login = datetime.now()
    date_joined = datetime.now()

class GroupFactory(Factory):
    FACTORY_FOR = Group

    name = 'test_group'

class CourseEnrollmentAllowedFactory(Factory):
    FACTORY_FOR = CourseEnrollmentAllowed

=======
>>>>>>> 999ed17e
    email = 'test@edx.org'
    course_id = 'edX/test/2012_Fall'<|MERGE_RESOLUTION|>--- conflicted
+++ resolved
@@ -1,15 +1,9 @@
 from factory import Factory
 from datetime import datetime
-<<<<<<< HEAD
-import uuid
-from time import gmtime
-from uuid import uuid4
-=======
 from uuid import uuid4
 from student.models import (User, UserProfile, Registration,
                             CourseEnrollmentAllowed)
 from django.contrib.auth.models import Group
->>>>>>> 999ed17e
 
 from django.contrib.auth.models import Group
 
@@ -59,7 +53,6 @@
 class CourseEnrollmentAllowedFactory(Factory):
     FACTORY_FOR = CourseEnrollmentAllowed
 
-<<<<<<< HEAD
 class CourseFactory(XModuleCourseFactory):
     FACTORY_FOR = Course
 
@@ -154,9 +147,4 @@
     name = 'test_group'
 
 class CourseEnrollmentAllowedFactory(Factory):
-    FACTORY_FOR = CourseEnrollmentAllowed
-
-=======
->>>>>>> 999ed17e
-    email = 'test@edx.org'
-    course_id = 'edX/test/2012_Fall'+    FACTORY_FOR = CourseEnrollmentAllowed