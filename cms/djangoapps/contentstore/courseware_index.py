--- conflicted
+++ resolved
@@ -141,10 +141,7 @@
         AboutInfo("ocw_links", AboutInfo.ANALYSE, AboutInfo.fetch_from_about),
         AboutInfo("enrollment_start", AboutInfo.PROPERTY, AboutInfo.fetch_course_property),
         AboutInfo("enrollment_end", AboutInfo.PROPERTY, AboutInfo.fetch_course_property),
-<<<<<<< HEAD
-=======
         AboutInfo("org", AboutInfo.PROPERTY, AboutInfo.fetch_course_property),
->>>>>>> 9aa5ae7b
     ]
 
     @classmethod
