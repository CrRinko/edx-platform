--- conflicted
+++ resolved
@@ -48,7 +48,6 @@
     <script src="${static.url('js/vendor/symbolset.ss-symbolicons.js')}"></script>
     <script src="${static.url('js/vendor/html5-input-polyfills/number-polyfill.js')}"></script>
 
-
     <%static:js group='main'/>
     <%static:js group='module-js'/>
     <script src="${static.url('js/vendor/jquery.inlineedit.js')}"></script>
@@ -59,7 +58,7 @@
     <script src="${static.url('js/vendor/jquery.smooth-scroll.min.js')}"></script>
     <script type="text/javascript" src="${static.url('js/vendor/CodeMirror/htmlmixed.js')}"></script>
     <script type="text/javascript" src="${static.url('js/vendor/CodeMirror/css.js')}"></script>
-<<<<<<< HEAD
+    <script type="text/javascript" src="//www.youtube.com/player_api"></script>
 
     <!--TODO: not the right place-->
     <script type="text/javascript" src="${static.url('js/models/metadata_model.js')}"></script>
@@ -69,12 +68,9 @@
     document.write('\x3Cscript type="text/javascript" src="' +
       document.location.protocol + '//www.youtube.com/player_api">\x3C/script>');
     </script>
-=======
-    <script type="text/javascript" src="//www.youtube.com/player_api"></script>
 
     <script src="${static.url('js/models/feedback.js')}"></script>
     <script src="${static.url('js/views/feedback.js')}"></script>
->>>>>>> a4ad495b
 
     <!-- view -->
     <div class="wrapper wrapper-view">
