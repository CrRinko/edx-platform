Change Log
----------

These are notable changes in edx-platform.  This is a rolling list of changes,
in roughly chronological order, most recent first.  Add your entries at or near
the top.  Include a label indicating the component affected.

<<<<<<< HEAD
Studio: Remove XML from the video component editor. All settings are
moved to be edited as metadata.

LMS: Forums.  Added handling for case where discussion module can get `None` as 
=======
Common: Repairs development documentation generation by sphinx.

LMS: Problem rescoring.  Added options on the Grades tab of the
Instructor Dashboard to allow all students' submissions for a
particular problem to be rescored.  Also supports resetting all
students' number of attempts to zero.  Provides a list of background
tasks that are currently running for the course, and an option to
see a history of background tasks for a given problem.

LMS: Forums.  Added handling for case where discussion module can get `None` as
>>>>>>> 6fe56ac9
value of lms.start in `lms/djangoapps/django_comment_client/utils.py`

Studio, LMS: Make ModelTypes more strict about their expected content (for
instance, Boolean, Integer, String), but also allow them to hold either the
typed value, or a String that can be converted to their typed value. For example,
an Integer can contain 3 or '3'. This changed an update to the xblock library.

LMS: Courses whose id matches a regex in the COURSES_WITH_UNSAFE_CODE Django
setting now run entirely outside the Python sandbox.

Blades: Added tests for Video Alpha player.

Blades: Video Alpha bug fix for speed changing to 1.0 in Firefox.

Blades: Additional event tracking added to Video Alpha: fullscreen switch, show/hide
captions.

CMS: Allow editors to delete uploaded files/assets

XModules: `XModuleDescriptor.__init__` and `XModule.__init__` dropped the
`location` parameter (and added it as a field), and renamed `system` to `runtime`,
to accord more closely to `XBlock.__init__`

LMS: Some errors handling Non-ASCII data in XML courses have been fixed.

LMS: Add page-load tracking using segment-io (if SEGMENT_IO_LMS_KEY and
SEGMENT_IO_LMS feature flag is on)

Blades: Simplify calc.py (which is used for the Numerical/Formula responses); add trig/other functions.

LMS: Background colors on login, register, and courseware have been corrected
back to white.

LMS: Accessibility improvements have been made to several courseware and
navigation elements.

LMS: Small design/presentation changes to login and register views.

LMS: Functionality added to instructor enrollment tab in LMS such that invited
student can be auto-enrolled in course or when activating if not current
student.

Blades: Staff debug info is now accessible for Graphical Slider Tool problems.

Blades: For Video Alpha the events ready, play, pause, seek, and speed change
are logged on the server (in the logs).

Common: all dates and times are not time zone aware datetimes. No code should create or use struct_times nor naive
datetimes.

Common: Developers can now have private Django settings files.

Common: Safety code added to prevent anything above the vertical level in the
course tree from being marked as version='draft'. It will raise an exception if
the code tries to so mark a node. We need the backtraces to figure out where
this very infrequent intermittent marking was occurring. It was making courses
look different in Studio than in LMS.

Deploy: MKTG_URLS is now read from env.json.

Common: Theming makes it possible to change the look of the site, from
Stanford.

Common: Accessibility UI fixes.

Common: The "duplicate email" error message is more informative.

Studio: Component metadata settings editor.

Studio: Autoplay for Video Alpha is disabled (only in Studio).

Studio: Single-click creation for video and discussion components.

Studio: fixed a bad link in the activation page.

LMS: Changed the help button text.

LMS: Fixed failing numeric response (decimal but no trailing digits).

LMS: XML Error module no longer shows students a stack trace.

Blades: Videoalpha.

XModules: Added partial credit for foldit module.

XModules: Added "randomize" XModule to list of XModule types.

XModules: Show errors with full descriptors.

XQueue: Fixed (hopefully) worker crash when the connection to RabbitMQ is
dropped suddenly.

XQueue: Upload file submissions to a specially named bucket in S3.

Common: Removed request debugger.

Common: Updated Django to version 1.4.5.

Common: Updated CodeJail.

Common: Allow setting of authentication session cookie name.
<|MERGE_RESOLUTION|>--- conflicted
+++ resolved
@@ -5,12 +5,9 @@
 in roughly chronological order, most recent first.  Add your entries at or near
 the top.  Include a label indicating the component affected.
 
-<<<<<<< HEAD
 Studio: Remove XML from the video component editor. All settings are
 moved to be edited as metadata.
 
-LMS: Forums.  Added handling for case where discussion module can get `None` as 
-=======
 Common: Repairs development documentation generation by sphinx.
 
 LMS: Problem rescoring.  Added options on the Grades tab of the
@@ -21,7 +18,6 @@
 see a history of background tasks for a given problem.
 
 LMS: Forums.  Added handling for case where discussion module can get `None` as
->>>>>>> 6fe56ac9
 value of lms.start in `lms/djangoapps/django_comment_client/utils.py`
 
 Studio, LMS: Make ModelTypes more strict about their expected content (for
